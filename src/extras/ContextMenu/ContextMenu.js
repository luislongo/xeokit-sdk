--- conflicted
+++ resolved
@@ -3,20 +3,12 @@
 const idMap = new Map();
 
 /**
-<<<<<<< HEAD
  * Internal data class that represents the state of a menu or a submenu.
-=======
- * Represents the state of a menu.
- *
- * Menus contain groups, which contain items, and each item can be either a menu option or a sub-group.
- *
->>>>>>> 45e54b91
  * @private
  */
 class Menu {
     constructor(id) {
         this.id = id;
-<<<<<<< HEAD
         this.parentItem = null; // Set to an Item when this Menu is a submenu
         this.groups = [];
         this.menuElement = null;
@@ -27,16 +19,6 @@
 
 /**
  * Internal data class that represents a group of Items in a Menu.
-=======
-        this.groups = [];
-        this.menuElement = null;
-        this.shown = false;
-    }
-}
-
-/**
- * Represents the state of a group of items in a menu.
->>>>>>> 45e54b91
  * @private
  */
 class Group {
@@ -46,19 +28,7 @@
 }
 
 /**
-<<<<<<< HEAD
  * Internal data class that represents the state of a menu item.
- * @private
- */
-class Item {
-    constructor(id, getTitle, doAction, doHover) {
-        this.id = id;
-        this.getTitle = getTitle;
-        this.doAction = doAction;
-        this.doHover = doHover;
-        this.parentMenu = null;
-=======
- * Represents he state of an item within a group.
  * @private
  */
 class Item {
@@ -66,7 +36,6 @@
         this.id = id;
         this.getTitle = getTitle;
         this.doAction = doAction;
->>>>>>> 45e54b91
         this.itemElement = null;
         this.subMenu = null;
         this.enabled = true;
@@ -82,19 +51,11 @@
  *
  * ## Overview
  *
-<<<<<<< HEAD
  * * Attach to anything that fires a [contextmenu](https://developer.mozilla.org/en-US/docs/Web/API/Element/contextmenu_event) event
  * * Dynamically configure menu items
  * * Dynamically enable or disable items
  * * Supports cascading sub-menus
  * * Configure custom style with custom CSS (see examples above)
-=======
- * * A pure JavaScript, multi-level context menu
- * * Configure custom items
- * * Dynamically labeled items
- * * Dynamically enable/disable items
- * * Style with custom CSS
->>>>>>> 45e54b91
  *
  * ## Usage
  *
@@ -109,7 +70,6 @@
  * * a ````doAction()```` callback to fire when the item's title is clicked, and
  * * an optional ````getEnabled()```` callback that indicates if the item should enabled in the menu or not.
  *
- * <br>
  * The ````getEnabled()```` callbacks are invoked whenever the menu is shown. When an item's ````getEnabled()```` callback
  * returns ````true````, then the item is enabled and clickable. When it returns ````false````, then the item is disabled
  * and cannot be clicked. An item without a ````getEnabled()```` callback is always enabled and clickable.
@@ -305,13 +265,8 @@
      *
      * The ````ContextMenu```` will be initially hidden.
      *
-<<<<<<< HEAD
      * @param {Object} [cfg] ````ContextMenu```` configuration.
      * @param {Object} [cfg.items] The context menu items. These can also be dynamically set on {@link ContextMenu#items}. See the class documentation for an example.
-=======
-     * @param {Object} [cfg] Context menu configuration.
-     * @param {Object[]} [cfg.items] The context menu items. These can also be dynamically set on {@link ContextMenu#items}. See the class documentation for an example.
->>>>>>> 45e54b91
      * @param {Object} [cfg.context] The context, which is passed into the item callbacks. This can also be dynamically set on {@link ContextMenu#context}. This must be set before calling {@link ContextMenu#show}.
      * @param {Boolean} [cfg.enabled=true] Whether this ````ContextMenu```` is initially enabled. {@link ContextMenu#show} does nothing while this is ````false````.
      */
@@ -320,7 +275,6 @@
         this._id = idMap.addItem();
         this._context = null;
         this._enabled = false;  // True when the ContextMenu is enabled
-<<<<<<< HEAD
         this._itemsCfg = [];    // Items as given as configs
         this._rootMenu = null;  // The root Menu in the tree
         this._menuList = [];    // List of Menus
@@ -329,20 +283,6 @@
         this._itemMap = {};     // Items mapped to their IDs
         this._shown = false;    // True when the ContextMenu is visible
         this._nextId = 0;
-=======
-
-        this._itemsCfg = [];    // Items as given as configs
-
-        this._rootMenu = null;  // The root Menu in the tree
-        this._menuList = [];    // List of all Menus
-        this._menuMap = {};     // All Menus mapped to their IDs
-        this._itemList = [];    // List of all Items
-        this._itemMap = {};     // All Items mapped to their IDs
-
-        this._shownSubMenu = null; // The sub-menu that is currently shown; only one sub-menu may be shown at a time
-
-        this._shown = false;    // True when the ContextMenu is visible
->>>>>>> 45e54b91
 
         document.addEventListener("mousedown", (event) => {
             if (!event.target.classList.contains("xeokit-context-menu-item")) {
@@ -356,7 +296,6 @@
 
         this.context = cfg.context;
         this.enabled = cfg.enabled !== false;
-
         this.hide();
     }
 
@@ -370,21 +309,10 @@
      * @type {Object[]}
      */
     set items(itemsCfg) {
-<<<<<<< HEAD
         this._clear();
         this._itemsCfg = itemsCfg || [];
         this._parseItems(itemsCfg);
-        this._createView();
-=======
-
-        this._clear();
-
-        this._itemsCfg = itemsCfg || [];
-
-        this._parseItems(itemsCfg);
-
         this._createUI();
->>>>>>> 45e54b91
     }
 
     /**
@@ -399,31 +327,16 @@
     /**
      * Sets whether this ````ContextMenu```` is enabled.
      *
-<<<<<<< HEAD
      * Hides the menu when disabling.
-=======
-     * While this is ````false````, the context menu is hidden and {@link ContextMenu#show} does nothing.
->>>>>>> 45e54b91
      *
      * @type {Boolean}
      */
     set enabled(enabled) {
-<<<<<<< HEAD
         enabled = (!!enabled);
         if (enabled === this._enabled) {
             return;
         }
-=======
-
-        enabled = (!!enabled);
-
-        if (enabled === this._enabled) {
-            return;
-        }
-
->>>>>>> 45e54b91
         this._enabled = enabled;
-
         if (!this._enabled) {
             this.hide();
         }
@@ -432,7 +345,7 @@
     /**
      * Gets whether this ````ContextMenu```` is enabled.
      *
-     * While this is ````false````, the context menu is hidden and {@link ContextMenu#show} does nothing.
+     * {@link ContextMenu#show} does nothing while this is ````false````.
      *
      * @type {Boolean}
      */
@@ -445,7 +358,7 @@
      *
      * The context can be any object that you need to be provides to the callbacks configured on {@link ContextMenu#items}.
      *
-     * The context must be set before calling {@link ContextMenu#show}.
+     * This must be set before calling {@link ContextMenu#show}.
      *
      * @type {Object}
      */
@@ -465,11 +378,7 @@
     /**
      * Shows this ````ContextMenu```` at the given page coordinates.
      *
-<<<<<<< HEAD
-     * Silently does nothing when {@link ContextMenu#enabled} is ````false````.
-=======
      * Does nothing when {@link ContextMenu#enabled} is ````false````.
->>>>>>> 45e54b91
      *
      * Logs error to console and does nothing if {@link ContextMenu#context} has not been set.
      *
@@ -477,12 +386,10 @@
      * @param {Number} pageY Page Y-coordinate.
      */
     show(pageX, pageY) {
-
         if (!this._context) {
             console.error("ContextMenu cannot be shown without a context - set context first");
             return;
         }
-<<<<<<< HEAD
         if (!this._enabled) {
             return;
         }
@@ -493,24 +400,6 @@
         this._updateItemsTitles();
         this._updateItemsEnabledStatus();
         this._showMenu(this._rootMenu.id, pageX, pageY);
-=======
-
-        if (!this._enabled) {
-            return;
-        }
-
-        if (this._shown) {
-            return;
-        }
-
-        this._hideAllMenus();
-
-        this._updateItemsTitles();
-        this._updateItemsEnabledStatus();
-
-        this._showMenu(this._rootMenu.id, pageX, pageY);
-
->>>>>>> 45e54b91
         this._shown = true;
     }
 
@@ -524,7 +413,6 @@
     }
 
     /**
-<<<<<<< HEAD
      * Hides this ````ContextMenu````.
      */
     hide() {
@@ -535,42 +423,15 @@
             return;
         }
         this._hideAllMenus();
-=======
-     * Hides this context menu.
-     */
-    hide() {
-
-        if (!this._enabled) {
-            return;
-        }
-
-        if (!this._shown) {
-            return;
-        }
-
-        this._hideAllMenus();
-
->>>>>>> 45e54b91
         this._shown = false;
     }
 
     /**
-<<<<<<< HEAD
      * Destroys this ````ContextMenu````.
      */
     destroy() {
         this._context = null;
         this._clear();
-=======
-     * Destroys this context menu.
-     */
-    destroy() {
-
-        this._context = null;
-
-        this._clear();
-
->>>>>>> 45e54b91
         if (this._id !== null) {
             idMap.removeItem(this._id);
             this._id = null;
@@ -578,23 +439,11 @@
     }
 
     _clear() { // Destroys DOM elements, clears menu data
-<<<<<<< HEAD
         for (let i = 0, len = this._menuList.length; i < len; i++) {
             const menu = this._menuList[i];
             const menuElement = menu.menuElement;
             menuElement.parentElement.removeChild(menuElement);
         }
-=======
-
-        for (let i = 0, len = this._menuList.length; i < len; i++) {
-
-            const menu = this._menuList[i];
-            const menuElement = menu.menuElement;
-
-            menuElement.parentElement.removeChild(menuElement);
-        }
-
->>>>>>> 45e54b91
         this._itemsCfg = [];
         this._rootMenu = null;
         this._menuList = [];
@@ -603,21 +452,11 @@
         this._itemMap = {};
     }
 
-<<<<<<< HEAD
-    _parseItems(itemsCfg) { // Parses items config into menu data
+    _parseItems(itemsCfg) { // Parses "items" config into menu data
 
         const visitItems = (itemsCfg) => {
 
             const menuId = this._getNextId();
-=======
-    _parseItems(itemsCfg) { // Parses "items" config into menu data
-
-        let nextId = 0;
-
-        const visitItems = (itemsCfg) => {
-
-            const menuId = ("menu" + nextId++);
->>>>>>> 45e54b91
             const menu = new Menu(menuId);
 
             for (let i = 0, len = itemsCfg.length; i < len; i++) {
@@ -633,11 +472,7 @@
                     const itemCfg = itemsGroupCfg[j];
                     const subItemsCfg = itemCfg.items;
                     const hasSubItems = (subItemsCfg && (subItemsCfg.length > 0));
-<<<<<<< HEAD
                     const itemId = this._getNextId();
-=======
-                    const itemId = ("item" + nextId++);
->>>>>>> 45e54b91
 
                     const getTitle = itemCfg.getTitle || (() => {
                         return (itemCfg.title || "");
@@ -646,14 +481,7 @@
                     const doAction = itemCfg.doAction || itemCfg.callback || (() => {
                     });
 
-<<<<<<< HEAD
-                    const doHover = itemCfg.doHover || (() => {
-                    });
-
-                    const item = new Item(itemId, getTitle, doAction, doHover);
-=======
                     const item = new Item(itemId, getTitle, doAction);
->>>>>>> 45e54b91
 
                     item.parentMenu = menu;
 
@@ -667,8 +495,6 @@
 
                     this._itemList.push(item);
                     this._itemMap[item.id] = item;
-<<<<<<< HEAD
-=======
                 }
             }
 
@@ -681,221 +507,15 @@
         this._rootMenu = visitItems(itemsCfg);
     }
 
-    _createUI() { // Builds DOM elements for the entire menu tree
-
-        const visitMenu = (menu) => {
-
-            this._createMenuUI(menu);
-
-            const groups = menu.groups;
-
-            for (let i = 0, len = groups.length; i < len; i++) {
-
-                const group = groups[i];
-                const groupItems = group.items;
-
-                for (let j = 0, lenj = groupItems.length; j < lenj; j++) {
-
-                    const item = groupItems[j];
-                    const subMenu = item.subMenu;
-
-                    if (subMenu) {
-                        visitMenu(subMenu);
-                    }
-                }
-            }
-        };
-
-        visitMenu(this._rootMenu);
-    }
-
-    _createMenuUI(menu) { // Builds DOM elements for a menu
-
-        const groups = menu.groups;
-        const html = [];
-
-        html.push('<div class="xeokit-context-menu ' + menu.id + '" style="z-index:300000; position: absolute;">');
-        html.push('<ul>');
-
-        if (groups) {
-
-            for (let i = 0, len = groups.length; i < len; i++) {
-
-                const group = groups[i];
-                const groupIdx = i;
-                const groupLen = len;
-                const groupItems = group.items;
-
-                if (groupItems) {
-
-                    for (let j = 0, lenj = groupItems.length; j < lenj; j++) {
-
-                        const item = groupItems[j];
-                        const itemSubMenu = item.subMenu;
-                        const actionTitle = item.title || "";
-
-                        if (itemSubMenu) {
-
-                            html.push(
-                                '<li id="' + item.id + '" class="xeokit-context-menu-item" style="' +
-                                ((groupIdx === groupLen - 1) || ((j < lenj - 1)) ? 'border-bottom: 0' : 'border-bottom: 1px solid black') +
-                                '">' +
-                                actionTitle +
-                                ' [MORE]' +
-                                '</li>');
-
-                        } else {
-
-                            html.push(
-                                '<li id="' + item.id + '" class="xeokit-context-menu-item" style="' +
-                                ((groupIdx === groupLen - 1) || ((j < lenj - 1)) ? 'border-bottom: 0' : 'border-bottom: 1px solid black') +
-                                '">' +
-                                actionTitle +
-                                '</li>');
-                        }
-                    }
-                }
-            }
-        }
-
-        html.push('</ul>');
-        html.push('</div>');
-
-        const htmlString = html.join("");
-
-        document.body.insertAdjacentHTML('beforeend', htmlString);
-
-        const menuElement = document.querySelector("." + menu.id);
-
-        menu.menuElement = menuElement;
-
-        menuElement.style["border-radius"] = 4 + "px";
-        menuElement.style.display = 'none';
-        menuElement.style["z-index"] = 300000;
-        menuElement.style.background = "white";
-        menuElement.style.border = "1px solid black";
-        menuElement.style["box-shadow"] = "0 4px 5px 0 gray";
-        menuElement.oncontextmenu = (e) => {
-            e.preventDefault();
-        };
-
-        // Bind event handlers
-
-        const self = this;
-
-        this._shownSubMenu = null;
-
-        if (groups) {
-
-            for (let i = 0, len = groups.length; i < len; i++) {
-
-                const group = groups[i];
-                const groupItems = group.items;
-
-                if (groupItems) {
-
-                    for (let j = 0, lenj = groupItems.length; j < lenj; j++) {
-
-                        const item = groupItems[j];
-                        const itemSubMenu = item.subMenu;
-
-                        item.itemElement = document.getElementById(item.id);
-
-                        if (!item.itemElement) {
-                            console.error("ContextMenu item element not found: " + item.id);
-                            continue;
-                        }
-
-                        if (itemSubMenu) {
-
-                            // Item with sub-menu
-                            // Hovering item shows the sub-menu, hiding other sub-menus first
-
-                            item.itemElement.addEventListener("mouseenter", (function () {
-
-                                const _item = item;
-
-                                return function (event) {
-
-                                    event.preventDefault();
-
-                                    if (_item.enabled === false) {
-                                        return;
-                                    }
-
-                                    if (!_item.subMenu) {
-                                        return;
-                                    }
-
-                                    const subMenu = _item.subMenu;
-
-                                    if (self._shownSubMenu && self._shownSubMenu.id === subMenu.id) {
-                                        return;
-                                    }
-
-                                    const itemElement = _item.itemElement;
-                                    const rect = itemElement.getBoundingClientRect();
-
-                                    if (self._shownSubMenu) { // Only one sub-menu shown at a time
-                                        self._hideMenu(self._shownSubMenu.id);
-                                        self._shownSubMenu = null;
-                                    }
-
-                                    // TODO: Position sub-menu on the left if no room on right
-
-                                    self._showMenu(subMenu.id, rect.right - 5, rect.top);
-
-                                    self._shownSubMenu = subMenu;
-                                };
-
-                            })());
-
-                        } else {
-
-                            // Item without sub-menu
-                            // clicking item fires the item's action callback
-
-                            item.itemElement.addEventListener("click", (function () {
-                                const _item = item;
-                                return function (event) {
-                                    event.preventDefault();
-                                    if (!self._context) {
-                                        return;
-                                    }
-                                    if (_item.enabled === false) {
-                                        return;
-                                    }
-                                    if (_item.doAction) {
-                                        _item.doAction(self._context);
-                                    }
-                                    self.hide();
-                                };
-                            })());
-                        }
-                    }
->>>>>>> 45e54b91
-                }
-            }
-
-            this._menuList.push(menu);
-            this._menuMap[menu.id] = menu;
-
-            return menu;
-        };
-
-        this._rootMenu = visitItems(itemsCfg);
-    }
-
-<<<<<<< HEAD
     _getNextId() { // Returns a unique ID
         return "ContextMenu_" + this._id + "" + this._nextId++; // Start ID with alpha chars to make a valid DOM element selector
     }
 
-    _createView() { // Builds DOM elements from menu data
+    _createUI() { // Builds DOM elements for the entire menu tree
 
         const visitMenu = (menu) => {
 
-            this._createMenuView(menu);
+            this._createMenuUI(menu);
 
             const groups = menu.groups;
             for (let i = 0, len = groups.length; i < len; i++) {
@@ -914,11 +534,7 @@
         visitMenu(this._rootMenu);
     }
 
-    _createMenuView(menu) { // Builds DOM elements for a menu
-
-        //-----------------------------------------------------------------
-        // Build menu DOM elements
-        //-----------------------------------------------------------------
+    _createMenuUI(menu) { // Builds DOM elements for a menu
 
         const groups = menu.groups;
         const html = [];
@@ -993,9 +609,7 @@
             e.preventDefault();
         };
 
-        //-----------------------------------------------------------------
         // Bind event handlers
-        //-----------------------------------------------------------------
 
         const self = this;
 
@@ -1174,83 +788,6 @@
             return;
         }
         const menuElement = menu.menuElement;
-=======
-    _updateItemsTitles() { // Dynamically updates the title of each Item to the result of Item#getTitle()
-
-        if (!this._context) {
-            return;
-        }
-
-        for (let i = 0, len = this._itemList.length; i < len; i++) {
-
-            const item = this._itemList[i];
-            const itemElement = item.itemElement;
-
-            if (!itemElement) {
-                continue;
-            }
-
-            const title = item.getTitle(this._context);
-
-            if (item.subMenu) {
-                itemElement.innerText = title + " >>";
-
-            } else {
-                itemElement.innerText = title;
-            }
-        }
-    }
-
-    _updateItemsEnabledStatus() { // Enables or disables each Item, depending on the result of Item#getEnabled()
-
-        if (!this._context) {
-            return;
-        }
-
-        for (let i = 0, len = this._itemList.length; i < len; i++) {
-
-            const item = this._itemList[i];
-            const itemElement = item.itemElement;
-
-            if (!itemElement) {
-                continue;
-            }
-
-            const getEnabled = item.getEnabled;
-
-            if (!getEnabled) {
-                continue;
-            }
-
-            const enabled = getEnabled(this._context);
-
-            item.enabled = enabled;
-
-            if (!enabled) {
-                itemElement.classList.add("disabled");
-
-            } else {
-                itemElement.classList.remove("disabled");
-            }
-        }
-    }
-
-    _showMenu(menuId, pageX, pageY) { // Shows the given menu, at the specified page coordinates
-
-        const menu = this._menuMap[menuId];
-
-        if (!menu) {
-            console.error("Menu not found: " + menuId);
-            return;
-        }
-
-        if (menu.shown) {
-            return;
-        }
-
-        const menuElement = menu.menuElement;
-
->>>>>>> 45e54b91
         if (menuElement) {
             this._showMenuElement(menuElement, pageX, pageY);
             menu.shown = true;
@@ -1258,7 +795,6 @@
     }
 
     _hideMenu(menuId) { // Hides the given menu
-<<<<<<< HEAD
         const menu = this._menuMap[menuId];
         if (!menu) {
             console.error("Menu not found: " + menuId);
@@ -1278,57 +814,7 @@
         for (let i = 0, len = this._menuList.length; i < len; i++) {
             const menu = this._menuList[i];
             this._hideMenu(menu.id);
-=======
-
-        const menu = this._menuMap[menuId];
-
-        if (!menu) {
-            console.error("Menu not found: " + menuId);
-            return;
->>>>>>> 45e54b91
-        }
-
-        if (!menu.shown) {
-            return;
-        }
-
-        const menuElement = menu.menuElement;
-
-        if (menuElement) {
-            this._hideMenuElement(menuElement);
-            menu.shown = false;
-        }
-    }
-
-    _hideAllMenus() {
-        for (let i = 0, len = this._menuList.length; i < len; i++) {
-            const menu = this._menuList[i];
-            this._hideMenu(menu.id);
-        }
-        this._shownSubMenu = null;
-    }
-
-    _showMenuElement(menuElement, pageX, pageY) { // Shows the given menu element, at the specified page coordinates
-
-        menuElement.style.display = 'block';
-
-        const menuHeight = menuElement.offsetHeight;
-        const menuWidth = menuElement.offsetWidth;
-
-        if ((pageY + menuHeight) > window.innerHeight) {
-            pageY = window.innerHeight - menuHeight;
-        }
-
-        if ((pageX + menuWidth) > window.innerWidth) {
-            pageX = window.innerWidth - menuWidth;
-        }
-
-        menuElement.style.left = pageX + 'px';
-        menuElement.style.top = pageY + 'px';
-    }
-
-    _hideMenuElement(menuElement) {
-        menuElement.style.display = 'none';
+        }
     }
 
     _showMenuElement(menuElement, pageX, pageY) { // Shows the given menu element, at the specified page coordinates
